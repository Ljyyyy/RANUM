import numpy as np
import torch
import bisect

import onnx
from interp.interp_utils import AbstractionInitConfig, parse_attribute, unsupported_types, datatype_mapping, get_numel, \
    PossibleNumericalError, EPS


class Abstraction(object):
    """
        The Abstraction class is attached to each variable during the interpretation process
    """

    def __init__(self):
        """
            Vacant initializer, please use load() immediately to construct a legal Abstraction
        """
        self.lb = self.ub = self.var_name = self.shape = self.splits = None

    def load(self,
             config: AbstractionInitConfig,
             var_name: str,
             tensor_shape: tuple or list,
             tensor_type: str,
             tensor_data: None or np.ndarray,
             cuda=False):
        """
            Load the abstraction
        :param config:
        :param var_name:
        :param tensor_shape:
        :param tensor_type:
        :param tensor_data:
        :return:
        """

        # # === DEBUG begin ===
        # print('config:', config.to_dict())
        # print('var name:', var_name)
        # print('shape:', tensor_shape)
        # print('type:', tensor_type)
        # if tensor_data is not None:
        #     print('data shape:', tensor_data.shape)
        # print('')
        # # === DEBUG end ===

        diff = config.diff
        lb, ub = config.lb, config.ub
        from_init = config.from_init
        from_init_margin = config.from_init_margin
        stride = config.stride

        if tensor_type in unsupported_types:
            # if the tensor type is not supported, just create null tensors as placeholders
            self.lb = torch.tensor(data=[])
            self.ub = torch.tensor(data=[])
            self.splits = list()
            self.shape = list()
        else:
            # support legal types
            tensor_shape = list(tensor_shape)
            if len(tensor_shape) == 0:
                stride = 1
            else:
                if isinstance(stride, int):
                    stride = [stride for _ in tensor_shape]
                try:
                    assert len(stride) == len(tensor_shape)
                except:
                    raise Exception(f'Variable {var_name}: stride config {stride} should much {tensor_shape}')

            if len(tensor_shape) == 0:
                # scalar
                if from_init and tensor_data is not None:
                    tensor_data = tensor_data.reshape(())
                    self.lb, self.ub = \
                        torch.tensor(tensor_data - from_init_margin, dtype=torch.float32, requires_grad=diff), \
                        torch.tensor(tensor_data + from_init_margin, dtype=torch.float32, requires_grad=diff)
                else:
                    self.lb, self.ub = \
                        torch.tensor(lb, dtype=torch.float32, requires_grad=diff), \
                        torch.tensor(ub, dtype=torch.float32, requires_grad=diff)
                self.splits = list()
            else:
                self.splits = list()
                abst_shape = list()
                for i, shape_i in enumerate(tensor_shape):
                    if stride[i] == -1:
                        abst_shape.append(1)
                        self.splits.append([0])
                    else:
                        abst_shape.append(int((shape_i + stride[i] - 1) / stride[i]))
                        self.splits.append([stride[i] * x for x in range(abst_shape[-1])])

                if from_init and tensor_data is not None:
                    try:
                        tensor_data = tensor_data.reshape(tensor_shape)
                    except Exception:
                        raise Exception(
                            f'Variable {var_name}: tensor data (shape:{tensor_data.shape}) cannot be casted to required shape({tensor_shape})')

                    lb_data, ub_data = self.summarize_data_and_assign(tensor_data, self.splits)
                    lb_data = np.array(lb_data, dtype=np.float32) - from_init_margin
                    ub_data = np.array(ub_data, dtype=np.float32) + from_init_margin
                    self.lb, self.ub = \
                        torch.tensor(lb_data, dtype=torch.float32, requires_grad=diff), \
                        torch.tensor(ub_data, dtype=torch.float32, requires_grad=diff)

                else:
                    self.lb, self.ub = \
                        torch.tensor(lb * np.ones(abst_shape), dtype=torch.float32, requires_grad=diff), \
                        torch.tensor(ub * np.ones(abst_shape), dtype=torch.float32, requires_grad=diff)

            self.shape = tensor_shape

        self.var_name = var_name
        if cuda:
            self.lb = self.lb.cuda()
            self.ub = self.ub.cuda()

        return self

    def smash(self, inplace=True):
        """
        smash the abstraction into a single value
        :param inplace:
        :return: None if inplace=True, otherwise, an abstraction of a single value
        """
        # TODO the flow of 1. check scalar, 2. calculate info, 3. update info can be modularized
        if len(self.splits) == 0:
            if inplace:
                return True
            else:
                new_abst = Abstraction()
                new_abst.lb = self.lb
                new_abst.ub = self.ub
                new_abst.splits = self.splits
                new_abst.shape = self.shape
                new_abst.var_name = self.var_name + '_smash'
                return new_abst

        lb = torch.min(self.lb)
        ub = torch.max(self.ub)
        new_splits = [[0]] * len(self.shape)
        new_lb, new_ub = torch.ones([1] * len(self.shape)) * lb, torch.ones([1] * len(self.shape)) * ub

        if inplace:
            self.lb, self.ub = new_lb, new_ub
            self.splits = new_splits
        else:
            new_abst = Abstraction()
            new_abst.lb = new_lb
            new_abst.ub = new_ub
            new_abst.splits = new_splits
            new_abst.shape = self.shape
            new_abst.var_name = self.var_name + '_smash'
            return new_abst

    def split_by(self, ref_splits, inplace=True):
        """
            Further split the Abstraction tensor by reference splitting points
        :param ref_splits:
        :param inplace:
        :return:
        """
        assert len(ref_splits) == len(self.splits)
        if len(self.splits) == 0:
            # nothing to do
            if inplace:
                return
            else:
                new_abst = Abstraction()
                new_abst.lb = self.lb
                new_abst.ub = self.ub
                new_abst.splits = self.splits
                new_abst.shape = self.shape
                new_abst.var_name = self.var_name + '_split'
                return new_abst

        new_lb, new_ub = self.lb, self.ub
        new_splits = list()
        for i, old_s in enumerate(self.splits):
            ref_s = ref_splits[i]

            p1 = p2 = 0
            len1 = len(old_s)
            len2 = len(ref_s)
            new_s = list()
            new_index = list()
            while p1 < len1 or p2 < len2:
                if p1 < len1 and (p2 == len2 or old_s[p1] <= ref_s[p2]):
                    if len(new_s) == 0 or old_s[p1] > new_s[-1]:
                        new_s.append(old_s[p1])
                        new_index.append(p1)
                    p1 += 1
                else:
                    if len(new_s) == 0 or ref_s[p2] > new_s[-1]:
                        new_s.append(ref_s[p2])
                        if (p1 < len1) and (ref_s[p2] >= old_s[p1]):
                            new_index.append(p1)
                        else:
                            new_index.append(p1 - 1)
                    p2 += 1
            # print(new_s)
            # print(new_index)

            new_lb = torch.index_select(new_lb, i, torch.tensor(new_index).to(new_lb.device))
            new_ub = torch.index_select(new_ub, i, torch.tensor(new_index).to(new_ub.device))
            new_splits.append(new_s)

        if inplace:
            self.lb, self.ub = new_lb, new_ub
            self.splits = new_splits
        else:
            new_abst = Abstraction()
            new_abst.lb = new_lb
            new_abst.ub = new_ub
            new_abst.splits = new_splits
            new_abst.shape = self.shape
            new_abst.var_name = self.var_name + '_split'
            return new_abst

    def extend_dim(self, targ_dim, inplace=True):
        """
            Add several singleton dims to abstraction tensors
            Inplace or not
        :param targ_dim:
        :param inplace:
        :return:
        """

        if inplace:
            targ = self
        else:
            targ = Abstraction()
            targ.lb = self.lb
            targ.ub = self.ub
            targ.splits = self.splits
            targ.shape = self.shape
            targ.var_name = self.var_name

        # print(targ.get_dim(), targ_dim)

        while targ_dim - targ.get_dim() > 0:
            targ.lb = targ.lb.unsqueeze(dim=0)
            targ.ub = targ.ub.unsqueeze(dim=0)
            targ.shape = [1] + targ.shape
            targ.splits = [[0]] + targ.splits
        targ.var_name = targ.var_name + '_extend_dim'
        return targ

    def force_resplit(self, new_splits, inplace=True):
        """
            Forced resplitting of current Abstraction tensor with new_splits
            It might be costly and make the abstraction loose because we need to find out all the covered old tensors,
                and query the minimum and maximum to construct each cell of the new Abstraction tensor
        :param new_splits:
        :param inplace:
        :return:
        """

        now_lb, now_ub = self.lb, self.ub

        for dim, (old_split, new_split) in enumerate(zip(self.splits, new_splits)):
            # print(dim, len(old_split), len(new_split))

            if len(old_split) == len(new_split) and all([x == y for x, y in zip(old_split, new_split)]):
                # skip this dim
                continue

            ts_list_lb, ts_list_ub = list(), list()
            for i, l in enumerate(new_split):
                if l == new_split[-1]:
                    r = self.shape[dim]
                else:
                    r = new_split[i + 1]
                old_l = bisect.bisect_right(old_split, l) - 1
                old_r = bisect.bisect_left(old_split, r)
                ts_list_lb.append(
                    now_lb.index_select(dim=dim, index=torch.tensor(range(old_l, old_r)).to(now_lb.device)).min(
                        dim=dim)[0])
                ts_list_ub.append(
                    now_ub.index_select(dim=dim, index=torch.tensor(range(old_l, old_r)).to(now_ub.device)).max(
                        dim=dim)[0])

            now_lb = torch.stack(ts_list_lb, dim=dim)
            now_ub = torch.stack(ts_list_ub, dim=dim)

        if inplace:
            self.lb, self.ub = now_lb, now_ub
            self.splits = new_splits.copy()
            self.var_name = self.var_name + '_force_resplit'
            ans = self
        else:
            ans = Abstraction()
            ans.lb, ans.ub = now_lb, now_ub
            ans.splits = new_splits.copy()
            ans.var_name = self.var_name + '_force_resplit'
            ans.shape = self.shape

        return ans

    def is_exact(self, eps=1e-5):
        """
            Return whether the abstraction is precise
        :param eps:
        :return:
        """
        local_lb = self.lb.detach().reshape(-1)
        local_ub = self.ub.detach().reshape(-1)
        dif = torch.norm(local_ub - local_lb).item()
        return dif < eps

    def get_tensor_numel(self):
        return get_numel(self.shape)

    def get_abst_tensor_numel(self):
        # return get_numel([len(x) for x in self.splits])
        return torch.numel(self.lb)

    @staticmethod
    def summarize_data_and_assign(tensor_data, splits, dim=0):
        """
            this method aggregate the min and max of tensor_data according to "splits" blocking rule,
            then construct abstraction from these mins and maxs
        """
        # print(f'split and assign {tensor_data} {splits} dim={dim}')
        if dim == len(splits):
            return np.min(tensor_data), np.max(tensor_data)
        else:
            s_tensor_data = np.split(tensor_data, splits[dim][1:], axis=dim)
            # print(s_tensor_data)
            res = [Abstraction.summarize_data_and_assign(block, splits, dim + 1) for block in s_tensor_data]
            return [item[0] for item in res], [item[1] for item in res]

    def print(self):
        print('===ABST PRINT BEGIN===')
        print('var_name:', self.var_name)
        print('lb_tensor:', self.lb)
        print('lb_tensor shape:', self.lb.shape)
        print('ub_tensor:', self.ub)
        print('ub_tensor shape:', self.ub.shape)
        print('splits:', self.splits)
        print('shape:', self.shape)
        print('===ABST PRINT END===')

    def get_dim(self):
        return len(self.shape)


class Interpreter(object):
    """
        The general class for generating interpretations
    """

    def __init__(self, smash_thres=-1, ceil='precise', floor='precise'):
        # default smash threshold
        self.smash = smash_thres

        # whether to propagate precise or coarse bound for ceil or floor
        # the precise means that, ceil/floor exactly applies ceil/floor func, but this way we cannot have the gradient
        # the idential means that, we just propagate the identical value as the approximation and we can obtain the gradient
        # the coarse means that, the corase bound is (lb, ub+1) for ceil and (lb-1, ub) for floor, which is imprecise but we can obtain the gradient
        assert ceil in ['precise', 'identical', 'coarse']
        assert floor in ['precise', 'identical', 'coarse']
        self.ceil = ceil
        self.floor = floor

    def handle(self, abstracts, node, optype, var_name):
        """
            The dispatcher
        :param abstracts:
        :param node:
        :param var_name:
        :return: Abstraction instance, and list of exceptions
        """

        try:
            func = getattr(self, 'interp_' + optype)
        except Exception as e:
            print(f'unsupported interpretation for optype {optype}')
            return None, list()

        return func(abstracts, node, optype, var_name)

    def interp_Sub(self, abstracts, node, optype, var_name):
        abst0 = abstracts[0].extend_dim(abstracts[1].get_dim(), inplace=False)
        abst1 = abstracts[1].extend_dim(abstracts[0].get_dim(), inplace=False)

        abst0.split_by(abst1.splits, inplace=True)
        abst1.split_by(abst0.splits, inplace=True)

        ans = Abstraction()
        ans.shape, ans.splits = get_shape_split_with_broadcasting(abst0, abst1)
        ans.lb = abst0.lb - abst1.ub
        ans.ub = abst0.ub - abst1.lb
        ans.var_name = var_name

        return ans, list()

    def interp_Add(self, abstracts, node, optype, var_name):
        abst0 = abstracts[0].extend_dim(abstracts[1].get_dim(), inplace=False)
        abst1 = abstracts[1].extend_dim(abstracts[0].get_dim(), inplace=False)

        abst0.split_by(abst1.splits, inplace=True)
        abst1.split_by(abst0.splits, inplace=True)

        ans = Abstraction()
        ans.shape, ans.splits = get_shape_split_with_broadcasting(abst0, abst1)
        ans.lb = abst0.lb + abst1.lb
        ans.ub = abst0.ub + abst1.ub
        ans.var_name = var_name

        return ans, list()

    def interp_Mul(self, abstracts, node, optype, var_name):
        abst0 = abstracts[0].extend_dim(abstracts[1].get_dim(), inplace=False)
        abst1 = abstracts[1].extend_dim(abstracts[0].get_dim(), inplace=False)

        abst0.split_by(abst1.splits, inplace=True)
        abst1.split_by(abst0.splits, inplace=True)

        ans = Abstraction()
        ans.shape, ans.splits = get_shape_split_with_broadcasting(abst0, abst1)
        choices = torch.stack([abst0.lb * abst1.lb, abst0.lb * abst1.ub, abst0.ub * abst1.lb, abst0.ub * abst1.ub],
                              dim=0)
        ans.lb = torch.min(choices, dim=0)[0]
        ans.ub = torch.max(choices, dim=0)[0]
        ans.var_name = var_name

        return ans, list()

    def interp_Div(self, abstracts, node, optype, var_name):
        abst0 = abstracts[0].extend_dim(abstracts[1].get_dim(), inplace=False)
        abst1 = abstracts[1].extend_dim(abstracts[0].get_dim(), inplace=False)
        if ((abst1.lb <= 0) & (abst1.ub >= 0)).any():
            return None, [
                PossibleNumericalError(optype, var_name, [abst1.lb, abst1.ub], PossibleNumericalError.CONTAINS_ZERO)]

        abst0.split_by(abst1.splits, inplace=True)
        abst1.split_by(abst0.splits, inplace=True)

        ans = Abstraction()
        ans.shape, ans.splits = get_shape_split_with_broadcasting(abst0, abst1)
        choices = torch.stack([abst0.lb / abst1.lb, abst0.lb / abst1.ub, abst0.ub / abst1.lb, abst0.ub / abst1.ub],
                              dim=0)
        ans.lb = torch.min(choices, dim=0)[0]
        ans.ub = torch.max(choices, dim=0)[0]
        ans.var_name = var_name

        return ans, list()

    def interp_MatMul(self, abstracts, node, optype, var_name):
        abstA, abstB = abstracts[0], abstracts[1]
        assert isinstance(abstA, Abstraction)
        assert isinstance(abstB, Abstraction)

        if abstA.get_dim() == 1:
            abstA = abstA.split_by([abstB.splits[-2]], inplace=False)
            coeff = np.array(abstA.splits[0][1:] + [abstA.shape[0]]) - np.array(abstA.splits[0])
            coeff = torch.tensor(coeff).to(abstA.lb.device)
            abstA.lb = abstA.lb * coeff
            abstA.ub = abstA.ub * coeff
        elif abstB.get_dim() == 1:
            abstB = abstB.split_by([abstA.splits[-1]], inplace=False)
            coeff = np.array(abstB.splits[0][1:] + [abstB.shape[0]]) - np.array(abstB.splits[0])
            coeff = torch.tensor(coeff).to(abstB.lb.device)
            abstB.lb = abstB.lb * coeff
            abstB.ub = abstB.ub * coeff
        else:
            target_splits = abstA.splits.copy()
            target_splits[-1] = abstB.splits[-2]
            target_splits[:-2] = abstB.splits[:-2]
            abstA = abstA.split_by(target_splits, inplace=False)

            target_splits = abstB.splits.copy()
            target_splits[-2] = abstA.splits[-1]
            target_splits[:-2] = abstA.splits[:-2]
            abstB = abstB.split_by(target_splits, inplace=False)

            coeff = np.array(abstA.splits[-1][1:] + [abstA.shape[-1]]) - np.array(abstA.splits[-1])
            coeff = torch.tensor(coeff).to(abstA.lb.device)
            abstA.lb = abstA.lb * coeff
            abstA.ub = abstA.ub * coeff

        ans = Abstraction()
        ans.lb = torch.minimum(torch.matmul(abstA.lb, abstB.lb),
                               torch.minimum(torch.matmul(abstA.lb, abstB.ub),
                                             torch.minimum(torch.matmul(abstA.ub, abstB.lb),
                                                           torch.matmul(abstA.ub, abstB.ub))))

        ans.ub = torch.maximum(torch.matmul(abstA.lb, abstB.lb),
                               torch.maximum(torch.matmul(abstA.lb, abstB.ub),
                                             torch.maximum(torch.matmul(abstA.ub, abstB.lb),
                                                           torch.matmul(abstA.ub, abstB.ub))))
        ans.var_name = var_name

        if abstA.get_dim() == 1:
            ans.shape = abstB.shape[:-2] + [abstB.shape[-1]]
            ans.splits = abstB.splits[:-2] + [abstB.splits[-1]]
        elif abstB.get_dim() == 1:
            ans.shape = abstA.shape[:-1]
            ans.splits = abstA.splits[:-1]
        else:
            ans.shape = abstA.shape[:-1] + [abstB.shape[-1]]
            now_splits = list()
            for i in range(abstA.get_dim() - 2):
                if abstA.shape[i] >= abstB.shape[i]:
                    now_splits.append(abstA.splits[i])
                else:
                    now_splits.append(abstB.splits[i])
            now_splits.extend([abstA.splits[-2], abstB.splits[-1]])
            ans.splits = now_splits

        # print('A = ')
        # print(abstracts[0].print())
        # print('B = ')
        # print(abstracts[1].print())
        # print('A @ B = ')
        # print(ans.print())

        return ans, list()

    def interp_Reciprocal(self, abstracts, node, optype, var_name):
        abst = abstracts[0]
        ans = Abstraction()
        if ((abst.lb <= 0) & (abst.ub >= 0)).any():
            return None, [
                PossibleNumericalError(optype, var_name, [abst.lb, abst.ub], PossibleNumericalError.CONTAINS_ZERO)]

        e1, e2 = 1 / abst.lb, 1 / abst.ub
        ans.lb = torch.minimum(e1, e2)
        ans.ub = torch.maximum(e1, e2)
        ans.var_name = var_name
        ans.shape = abst.shape.copy()
        ans.splits = abst.splits.copy()
        return ans, list()

    def interp_Tanh(self, abstracts, node, optype, var_name):
        abst = abstracts[0]
        ans = Abstraction()
        ans.lb = torch.tanh(abst.lb)
        ans.ub = torch.tanh(abst.ub)
        ans.var_name = var_name
        ans.shape = abst.shape.copy()
        ans.splits = abst.splits.copy()
        return ans, list()

    def interp_Ceil(self, abstracts, node, optype, var_name):
        abst = abstracts[0]
        ans = Abstraction()
        ans.var_name = var_name
        ans.shape = abst.shape
        ans.splits = abst.splits
        if self.ceil == 'precise':
            ans.lb = abst.lb.ceil()
            ans.ub = abst.ub.ceil()
        elif self.ceil == 'identical':
            ans.lb, ans.ub = abst.lb, abst.ub
        else:
            ans.lb = abst.lb
            ans.ub = abst.ub + 1.
        return ans, list()

    def interp_Floor(self, abstracts, node, optype, var_name):
        abst = abstracts[0]
        ans = Abstraction()
        ans.var_name = var_name
        ans.shape = abst.shape
        ans.splits = abst.splits
        if self.floor == 'precise':
            ans.lb = abst.lb.floor()
            ans.ub = abst.ub.floor()
        elif self.floor == 'identical':
            ans.lb, ans.ub = abst.lb, abst.ub
        else:
            ans.lb = abst.lb - 1.
            ans.ub = abst.ub
        return ans, list()

    def interp_Reshape(self, abstracts, node, optype, var_name, smash=-1):
        """
            Currently, we don't support allowzero != 0
        :param abstracts:
        :param node:
        :param optype:
        :param var_name:
        :param smash: if mode == 'flatten_stretch' or 'stretch', whether to apply force_split to smash if numel >= smash;
            particularly, smash == -1 disable this optimization
        :return:
        """
        abst_data = abstracts[0]
        abst_shape = abstracts[1]
        assert isinstance(abst_data, Abstraction)

        assert abst_shape.is_exact()
        desired_shape = abst_shape.lb.detach().type(torch.int).tolist()

        # smash policy init
        if smash == -1: smash = self.smash  # inherent the policy from class setting

        # extract the desired shape from the abstraction
        numel = 1
        for item in abst_data.shape: numel *= item
        tmp = numel
        for ind, item in enumerate(desired_shape):
            if item != -1:
                if item == 0:
                    item = abst_data.shape[ind]
                tmp /= item
        desired_shape = [int(tmp) if x == -1 else (abst_data.shape[ind] if x == 0 else x)
                         for ind, x in enumerate(desired_shape)]

        # print('prev    shape:', abst_data.shape)
        # print('desired shape:', desired_shape)

        assert get_numel(abst_data.shape) == get_numel(desired_shape)

        """
            There are three possible cases regarding reshape that need to be processed:
                - flatten: starting from some dimension i and ends until the last dimension, all flatten to one dimension
                - stretch: stretch the last dimension to multiple dimensions
                - flatten_stretch: if not belong to the above two cases, then use the flatten_stretch mode
                    in this case, we may need to apply some heuristics to reduce the granularity via force_split
        """
        mode = 'flatten_stretch'
        start_dim = None
        if abst_data.get_dim() > len(desired_shape) and all(
                [x == y for x, y in zip(abst_data.shape, desired_shape[:-1])]):
            mode = 'flatten'
            start_dim = len(desired_shape) - 1
        elif abst_data.get_dim() < len(desired_shape) and all(
                [x == y for x, y in zip(abst_data.shape[:-1], desired_shape)]):
            mode = 'stretch'
            start_dim = abst_data.get_dim() - 1
        elif abst_data.get_dim() == len(desired_shape) and all(
                [x == y for x, y in zip(abst_data.shape, desired_shape)]):
            # equal shape
            return abst_data, list()
        else:
            mode = 'flatten_stretch'
            start_dim = [x == y for x, y in zip(abst_data.shape, desired_shape)].index(False)

        ans = abst_data
        if mode in ['flatten', 'flatten_stretch']:
            ans = self.general_flatten(ans, start_dim)
        if mode in ['stretch', 'flatten_stretch']:
            ans = self.general_stretch(ans, start_dim, desired_shape)

        # print('prev abst numel:', abst_data.get_abst_tensor_numel())
        # print('now  abst numel:', ans.get_abst_tensor_numel())

        if mode in ['stretch', 'flatten_stretch'] \
                and smash != -1 and ans.get_abst_tensor_numel() >= smash and ans.get_abst_tensor_numel() >= 8. * abst_data.get_abst_tensor_numel():
            """
                smash triggering policy: answer's numel >= threshold, and current operation enlarges the numel by 8 times
                force split policy: choose the dimension that splits the most to shrink by 2, until the numel is within 4 times of input tensor's
            """

            # print('force smashing triggered')

            target_splits = ans.splits.copy()
            while get_numel([len(x) for x in target_splits]) >= 4. * abst_data.get_abst_tensor_numel():
                max_dim = -1
                for dim_i, split in enumerate(target_splits):
                    if max_dim == -1 or len(split) > len(target_splits[max_dim]):
                        max_dim = dim_i
                target_splits[max_dim] = [x for i, x in enumerate(target_splits[max_dim]) if i % 2 == 0]

            ans = ans.force_resplit(target_splits)

        if var_name is not None:
            ans.var_name = var_name

        return ans, list()

    def interp_Shape(self, abstracts, node, optype, var_name, cuda=False):
        start = 0
        end = None
        if len(node.attribute) > 0:
            attr = parse_attribute(node)
            start = attr.get('start', 0)
            end = attr.get('end', None)

        in_tensor = abstracts[0]
        in_tensor_shape = in_tensor.shape

        if end is None:
            in_tensor_shape = in_tensor_shape[start:]
        else:
            in_tensor_shape = in_tensor_shape[start: end]

        ans = Abstraction()
        ans.lb = torch.tensor(in_tensor_shape, dtype=torch.float)
        ans.ub = torch.tensor(in_tensor_shape, dtype=torch.float)
        ans.shape = [len(in_tensor_shape)]
        ans.splits = [list(range(len(in_tensor_shape)))]
        ans.var_name = var_name

        if cuda:
            ans.lb = ans.lb.cuda()
            ans.ub = ans.ub.cuda()

        return ans, list()

    def interp_Cast(self, abstracts, node, optype, var_name, cuda=False):
        attr = parse_attribute(node)
        to_type = datatype_mapping[attr['to']]
        # print(to_type)

        abst = abstracts[0]

        if to_type in unsupported_types:
            # if the type is not supported, rewrite with null abstraction
            ret = create_empty_tensor(cuda)
            if var_name is not None:
                ret.var_name = var_name
            else:
                ret.var_name = 'null'
        else:
            ret = abst

        return ret, list()

    def interp_Slice(self, abstracts, node, optype, var_name):
        """
            For version >= 10, the axes, starts, ends, steps are inputs
            Previously, they are attributes
        :param abstracts:
        :param node:
        :param optype:
        :param var_name:
        :return:
        """
        attr = parse_attribute(node)
        if 'starts' in attr:
            # version < 10
            starts = attr.get('starts', [])
            ends = attr.get('ends', [])
            axes = attr.get('axes', list(range(len(starts))))
            steps = attr.get('steps', [1 for _ in axes])
        else:
            # version >= 10
            starts = abstracts[1]
            ends = abstracts[2]
            assert starts.is_exact()
            starts = starts.lb.detach().cpu().type(torch.int32).tolist()
            assert ends.is_exact()
            ends = ends.lb.detach().cpu().type(torch.int32).tolist()
            if len(abstracts) >= 4:
                axes = abstracts[3]
                assert axes.is_exact()
                axes = axes.lb.detach().cpu().type(torch.int32).tolist()
            else:
                axes = list(range(len(starts)))
            if len(abstracts) >= 5:
                steps = abstracts[4]
                assert steps.is_exact()
                steps = steps.lb.detach().cpu().type(torch.int32).tolist()
            else:
                steps = [1 for _ in axes]

        # print('axes:  ', axes)
        # print('starts:', starts)
        # print('ends:  ', ends)
        # print('steps: ', steps)

        def squeeze_axis(axis: int, refer_abst: Abstraction):
            """
                Construct an abstraction that squeezes the corresponding axis to 0
            :param axis: the axis to squeeze
            :param refer_abst: the reference abstraction where we learn the information for other axes
            :return: ret: Abstraction
            """
            ret = Abstraction()
            ret.shape = refer_abst.shape.copy()
            ret.shape[axis] = 0
            ret.lb = torch.tensor([]).to(refer_abst.lb.device).reshape(ret.shape)
            ret.ub = torch.tensor([]).to(refer_abst.ub.device).reshape(ret.shape)
            ret.splits = refer_abst.splits.copy()
            ret.splits[axis] = list()
            return ret

        now_abst = Abstraction()
        now_abst.shape = abstracts[0].shape.copy()
        now_abst.splits = abstracts[0].splits.copy()
        now_abst.lb = abstracts[0].lb
        now_abst.ub = abstracts[0].ub
        for axis_ind, now_axis in enumerate(axes):
            now_axis = np.clip(now_axis, a_min=-now_abst.get_dim(), a_max=now_abst.get_dim() - 1)
            if now_axis < 0:
                now_axis = now_abst.get_dim() + now_axis
            # now we assure now_axis >= 0

            now_start, now_end, now_step = starts[axis_ind], ends[axis_ind], steps[axis_ind]
            now_start = np.clip(now_start, a_min=-now_abst.shape[now_axis], a_max=now_abst.shape[now_axis] - 1)
            now_end = np.clip(now_end, a_min=-now_abst.shape[now_axis] - 1, a_max=now_abst.shape[now_axis])
            if now_start < 0:
                now_start = now_abst.shape[now_axis] + now_start
            if now_end < 0:
                now_end = now_abst.shape[now_axis] + now_end
                # maybe now_end could be -1 which corresponds to INT_MIN
            # now we assure now_start >= 0, now_end >= -1

            # print(now_axis, now_start, now_end)

            assert now_step != 0
            if now_step == 1:
                now_end = max(now_end, 0)
                if now_start >= now_end:
                    now_abst = squeeze_axis(now_axis, now_abst)
                else:
                    abst_start = bisect.bisect_right(now_abst.splits[now_axis], now_start) - 1
                    abst_end = bisect.bisect_right(now_abst.splits[now_axis], now_end - 1)
                    # [abst_start, abst_end)
                    now_abst.lb = torch.index_select(now_abst.lb, dim=now_axis,
                                                     index=torch.tensor(range(abst_start, abst_end)).to(
                                                         now_abst.lb.device))
                    now_abst.ub = torch.index_select(now_abst.ub, dim=now_axis,
                                                     index=torch.tensor(range(abst_start, abst_end)).to(
                                                         now_abst.ub.device))
                    now_abst.splits[now_axis] = [max(x - now_start, 0) for x in
                                                 now_abst.splits[now_axis][abst_start:abst_end]]
                    now_abst.shape[now_axis] = now_end - now_start
            else:
                selected = list()
                new_splits = list()
                now_abst_index = None
                shape_counter = 0
                for now_real_index in range(now_start, now_end, now_step):
                    update = False
                    if now_abst_index is None:
                        now_abst_index = bisect.bisect_right(now_abst.splits[now_axis], now_real_index) - 1
                        update = True
                    else:
                        if now_step > 1:
                            while now_abst_index < len(now_abst.splits[now_axis]) - 1 and now_abst.splits[now_axis][
                                now_abst_index + 1] <= now_real_index:
                                now_abst_index += 1
                                update = True
                        else:
                            # now_step < 0
                            while now_abst.splits[now_axis][now_abst_index] > now_real_index:
                                now_abst_index -= 1
                                update = True
                    # print(now_real_index, now_abst_index)
                    if update:
                        selected.append(now_abst_index)
                        new_splits.append(shape_counter)
                    shape_counter += 1
                if len(selected) == 0:
                    now_abst = squeeze_axis(now_axis, now_abst)
                else:
                    now_abst.lb = torch.index_select(now_abst.lb, dim=now_axis,
                                                     index=torch.tensor(selected).to(now_abst.lb.device))
                    now_abst.ub = torch.index_select(now_abst.ub, dim=now_axis,
                                                     index=torch.tensor(selected).to(now_abst.ub.device))
                    now_abst.splits[now_axis] = new_splits
                    now_abst.shape[now_axis] = shape_counter

        now_abst.var_name = var_name
        return now_abst, list()

    def interp_Squeeze(self, abstracts, node, optype, var_name):
        attr = parse_attribute(node)
        if 'axes' in attr:
            axes = attr['axes']
        elif len(abstracts) > 1:
            axes = abstracts[1]
            assert axes.is_exact()
            axes = axes.lb.detach().cpu().type(torch.int32).tolist()
        else:
            axes = [i for i, s in enumerate(abstracts[0].shape) if s == 1][::-1]
        # make sure the axes are deleted from back to front so that the dim indices do not shift
        axes = sorted([i if i >= 0 else abstracts[0].get_dim() + i for i in axes], reverse=True)
        now_abst = Abstraction()
        now_abst.shape = abstracts[0].shape.copy()
        now_abst.splits = abstracts[0].splits.copy()
        now_abst.lb = abstracts[0].lb
        now_abst.ub = abstracts[0].ub
        for axis in axes:
            assert now_abst.shape[axis] == 1
            del now_abst.shape[axis]
            del now_abst.splits[axis]
            now_abst.lb = now_abst.lb.squeeze(dim=axis)
            now_abst.ub = now_abst.ub.squeeze(dim=axis)
        now_abst.var_name = var_name
        return now_abst, list()

    def interp_Unsqueeze(self, abstracts, node, optype, var_name):
        attr = parse_attribute(node)
        if 'axes' in attr:
            axes = attr['axes']
        elif len(abstracts) > 1:
            axes = abstracts[1]
            assert axes.is_exact()
            axes = axes.lb.detach().cpu().type(torch.int32).tolist()
        else:
            axes = [i for i, s in enumerate(abstracts[0].shape) if s == 1][::-1]
        # make sure the axes are deleted from back to front so that the dim indices do not shift
        axes = sorted([i if i >= 0 else abstracts[0].get_dim() + i for i in axes], reverse=True)
        now_abst = Abstraction()
        now_abst.shape = abstracts[0].shape.copy()
        now_abst.splits = abstracts[0].splits.copy()
        now_abst.lb = abstracts[0].lb
        now_abst.ub = abstracts[0].ub
        for axis in axes:
            (now_abst.shape).insert(axis, 1)
            (now_abst.splits).insert(axis, [0])
            now_abst.lb = now_abst.lb.unsqueeze(dim=axis)
            now_abst.ub = now_abst.ub.unsqueeze(dim=axis)
        now_abst.var_name = var_name
        return now_abst, list()

    def interp_Concat(self, abstracts, node, optype, var_name):
        attr = parse_attribute(node)
        axis = attr['axis']

        # we need to finer split each Abstraction's other dimensions by other Abstraction's splits to align the shapes
        new_splits = list([set() for _ in abstracts[0].shape])
        for abst in abstracts:
            for dim, split in enumerate(abst.splits):
                if dim != axis:
                    new_splits[dim] = new_splits[dim].union(split)
        new_splits = [sorted(list(item)) for item in new_splits]
        for i, abst in enumerate(abstracts):
            new_splits[axis] = abst.splits[axis]
            abstracts[i] = abst.split_by(new_splits, inplace=False)

        # for i,abst in enumerate(abstracts):
        #     print(i, abst.shape, abst.splits)

        # start the real concatenation
        ret = Abstraction()
        ret.lb = torch.cat([item.lb for item in abstracts], dim=axis)
        ret.ub = torch.cat([item.ub for item in abstracts], dim=axis)
        ret.shape = abstracts[0].shape.copy()
        ret.shape[axis] = sum([abst.shape[axis] for abst in abstracts])
        ret.splits = abstracts[0].splits.copy()
        axis_new_split = list()
        cum = 0
        for i, abst in enumerate(abstracts):
            axis_new_split.extend([j + cum for j in abst.splits[axis]])
            cum += abst.shape[axis]
        ret.splits[axis] = axis_new_split
        ret.var_name = var_name

        return ret, list()

<<<<<<< HEAD
    def interp_ConstantOfShape(self, abstracts, node, optype, var_name):
        attr = parse_attribute(node)
        value = attr.get('value', 0)

        if (abs(abstracts[0].lb - abstracts[0].ub) <= EPS).all():
            ans = Abstraction()
            ans.shape = list(abstracts[0].lb.long().numpy())
            ans.splits = [[0] for _ in range(len(ans.shape))]
            ans.lb = torch.full([1] * len(ans.shape), value)
            ans.ub = torch.full([1] * len(ans.shape), value)
            ans.var_name = var_name
            return ans, list()
        else: # unknown shape
            return None, list()

=======
    def interp_Tile(self, abstracts, node, optype, var_name):
        in_abst = abstracts[0]
        repeats = abstracts[1]
        assert repeats.is_exact()
        repeats = repeats.lb.detach().cpu().type(torch.int).tolist()
        if len(abstracts) > 2:
            axes = abstracts[2]
            assert axes.is_exact()
            axes = axes.lb.detach().cpu().type(torch.int).tolist()
        else:
            axes = list(range(in_abst.get_dim()))

        new_repeats = list()
        for new_axis in range(in_abst.get_dim()):
            old_ind = None
            if new_axis in axes:
                old_ind = axes.index(new_axis)
            if new_axis - in_abst.get_dim() in axes:
                old_ind = axes.index(new_axis - in_abst.get_dim())
            if old_ind is None:
                new_repeats.append(1)
            else:
                new_repeats.append(repeats[old_ind])

        ret = Abstraction()
        ret.lb = in_abst.lb.tile(tuple(new_repeats))
        ret.ub = in_abst.ub.tile(tuple(new_repeats))
        ret.shape = [item * new_repeats[i] for i, item in enumerate(in_abst.shape)]
        ret.splits = [[x for y in [[z + r * in_abst.shape[i] for z in split] for r in range(new_repeats[i])] for x in y] for i, split in enumerate(in_abst.splits)]
        ret.var_name = var_name

        return ret, list()
>>>>>>> c6cefb03

    def general_flatten(self, abstract: Abstraction, start_dim=0):
        t = start_dim
        for i in range(start_dim, len(abstract.shape)):
            if len(abstract.splits[i]) > 1:
                t = i

        flatten_orig_lb = abstract.lb.reshape(list(abstract.lb.shape[:start_dim]) + [-1])
        flatten_orig_ub = abstract.ub.reshape(list(abstract.ub.shape[:start_dim]) + [-1])

        abst_last_flat_dim = abstract.lb.shape[t]
        new_abst_last_dim = abst_last_flat_dim
        for i in range(start_dim, t):
            new_abst_last_dim *= abstract.shape[i]

        new_last_dim = 1
        for i in range(start_dim, len(abstract.shape)):
            new_last_dim *= abstract.shape[i]
        new_unit = 1
        for i in range(t, len(abstract.shape)):
            new_unit *= abstract.shape[i]

        indexes = list()
        for i in range(new_abst_last_dim):
            tmp = int(i / abst_last_flat_dim)
            orig_indexes = list()
            for now_dim in range(t - 1, start_dim - 1, -1):
                # (t-1), (t-2), ..., start_dim
                orig_indexes.append(tmp % abstract.shape[now_dim])
                tmp = int(tmp / abstract.shape[now_dim])
            orig_indexes = orig_indexes[::-1]
            # print(i, orig_indexes)
            # future work: optimize via binary search
            abst_indexes = [sum([now_ind >= x for x in abstract.splits[j + start_dim]]) - 1 for j, now_ind in
                            enumerate(orig_indexes)]
            abst_flatten_index = 0
            for j in range(start_dim, t):
                abst_flatten_index += abst_indexes[j - start_dim]
                abst_flatten_index *= abstract.lb.shape[j + 1]
            abst_flatten_index += (i % abst_last_flat_dim)
            indexes.append(abst_flatten_index)
            # print(i, abst_flatten_index)

        # print(t)
        # print(abst_last_flat_dim)
        # print(new_abst_last_dim)
        # print(new_last_dim)
        # print('new_unit', new_unit, abstract.shape[t])
        # print(abstract.splits[start_dim])
        # print(indexes)

        ans = Abstraction()
        ans.shape = abstract.shape[:start_dim] + [new_last_dim]
        ans.splits = abstract.splits[:start_dim] + \
                     [np.hstack([np.hstack([np.array(abstract.splits[t]) * int(new_unit / abstract.shape[t]) +
                                            time * new_unit for time in
                                            range(int(new_last_dim / new_unit))])]).tolist()]
        ans.lb = flatten_orig_lb.index_select(dim=start_dim, index=torch.tensor(indexes).to(flatten_orig_lb.device))
        ans.ub = flatten_orig_ub.index_select(dim=start_dim, index=torch.tensor(indexes).to(flatten_orig_ub.device))
        ans.var_name = abstract.var_name + f'_general_flatten_{start_dim}'

        return ans

    def general_stretch(self, abstract, start_dim, target_shape):
        assert start_dim == abstract.get_dim() - 1
        assert all([x == y for x, y in zip(abstract.shape[:start_dim], target_shape[:start_dim])])
        numels_to_stretch = 1
        for item in target_shape[start_dim:]:
            numels_to_stretch *= item
        assert numels_to_stretch == abstract.shape[start_dim]

        split_points = [list() for _ in target_shape[start_dim:]]
        for item in abstract.splits[start_dim]:
            for now_dim in range(len(target_shape) - 1, start_dim - 1, -1):
                split_points[now_dim - start_dim].append(item % target_shape[now_dim])
                item = int(item / target_shape[now_dim])
        split_points = [sorted(list(set(item))) for item in split_points]
        tot_numel = get_numel([len(x) for x in split_points])

        index_mapping = list()
        for i in range(tot_numel):
            cur_mapping = [None for _ in range(start_dim, len(target_shape))]
            for now_dim in range(len(target_shape) - 1, start_dim - 1, -1):
                cur_mapping[now_dim - start_dim] = i % len(split_points[now_dim - start_dim])
                i = int(i / len(split_points[now_dim - start_dim]))
            # print(i, cur_mapping)
            min_ind, max_ind = 0, 0
            for now_dim in range(start_dim, len(target_shape)):
                min_ind *= target_shape[now_dim]
                max_ind *= target_shape[now_dim]
                min_ind += split_points[now_dim - start_dim][cur_mapping[now_dim - start_dim]]
                if cur_mapping[now_dim - start_dim] == len(split_points[now_dim - start_dim]) - 1:
                    max_ind += target_shape[now_dim] - 1
                else:
                    max_ind += split_points[now_dim - start_dim][cur_mapping[now_dim - start_dim] + 1] - 1
            index_mapping.append((min_ind, max_ind))
        # print(index_mapping)
        tmp = list()
        for l, r in index_mapping:
            # future work: optimize via binary search
            real_index_l = max([i for i, item in enumerate(abstract.splits[start_dim]) if l >= item])
            real_index_r = min(
                [i for i, item in enumerate(abstract.splits[start_dim] + [abstract.shape[start_dim]]) if r < item]) - 1
            # print(real_index_l, real_index_r)
            assert real_index_l == real_index_r
            tmp.append(real_index_l)
        index_mapping = tmp

        ans = Abstraction()
        ans.splits = abstract.splits[:start_dim] + split_points
        ans.lb = abstract.lb.index_select(dim=start_dim, index=torch.tensor(index_mapping).to(abstract.lb.device))
        ans.ub = abstract.ub.index_select(dim=start_dim, index=torch.tensor(index_mapping).to(abstract.ub.device))
        ans.lb = ans.lb.reshape([len(x) for x in ans.splits])
        ans.ub = ans.ub.reshape([len(x) for x in ans.splits])
        ans.shape = target_shape
        ans.var_name = abstract.var_name + '_general_stretch'

        return ans


def get_shape_split_with_broadcasting(a: Abstraction, b: Abstraction):
    """
        Generating the shape and splits information after the broadcasting-supported operation of two tensors,
            where broadcasting singleton dimension could be possible
    :param a:
    :param b:
    :return:
    """
    shape = list()
    splits = list()
    assert a.get_dim() == b.get_dim()
    for i in range(a.get_dim()):
        if a.shape[i] >= b.shape[i]:
            shape.append(a.shape[i])
            splits.append(a.splits[i])
        else:
            shape.append(b.shape[i])
            splits.append(b.splits[i])
    return shape, splits


def create_empty_tensor(cuda):
    ret = Abstraction()
    ret.var_name = 'null'
    ret.shape = list()
    ret.splits = list()
    ret.lb = torch.tensor([])
    ret.ub = torch.tensor([])
    if cuda:
        ret.lb = ret.lb.cuda()
        ret.ub = ret.ub.cuda()
    return ret<|MERGE_RESOLUTION|>--- conflicted
+++ resolved
@@ -948,7 +948,6 @@
 
         return ret, list()
 
-<<<<<<< HEAD
     def interp_ConstantOfShape(self, abstracts, node, optype, var_name):
         attr = parse_attribute(node)
         value = attr.get('value', 0)
@@ -961,10 +960,9 @@
             ans.ub = torch.full([1] * len(ans.shape), value)
             ans.var_name = var_name
             return ans, list()
-        else: # unknown shape
+        else:  # unknown shape
             return None, list()
 
-=======
     def interp_Tile(self, abstracts, node, optype, var_name):
         in_abst = abstracts[0]
         repeats = abstracts[1]
@@ -993,11 +991,11 @@
         ret.lb = in_abst.lb.tile(tuple(new_repeats))
         ret.ub = in_abst.ub.tile(tuple(new_repeats))
         ret.shape = [item * new_repeats[i] for i, item in enumerate(in_abst.shape)]
-        ret.splits = [[x for y in [[z + r * in_abst.shape[i] for z in split] for r in range(new_repeats[i])] for x in y] for i, split in enumerate(in_abst.splits)]
+        ret.splits = [[x for y in [[z + r * in_abst.shape[i] for z in split] for r in range(new_repeats[i])] for x in y]
+                      for i, split in enumerate(in_abst.splits)]
         ret.var_name = var_name
 
         return ret, list()
->>>>>>> c6cefb03
 
     def general_flatten(self, abstract: Abstraction, start_dim=0):
         t = start_dim
